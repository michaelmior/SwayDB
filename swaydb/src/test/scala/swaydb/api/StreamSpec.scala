--- conflicted
+++ resolved
@@ -127,18 +127,17 @@
         .await shouldBe (2 to 1000 by 2)
     }
 
-<<<<<<< HEAD
     "collectFirst" in {
       Stream[Int, T](1 to 1000)
         .collectFirst { case n if n % 2 == 0 => n }
-        .await shouldBe 2
-=======
+        .await should contain(2)
+    }
+    
     "collect all" in {
       Stream[Int, T](1 to 1000)
         .collect { case n => n }
         .materialize
         .await shouldBe (1 to 1000)
->>>>>>> 6378eaa2
     }
 
     "drop, take and map" in {
